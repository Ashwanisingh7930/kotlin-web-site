import copy
import datetime
import glob
import json
import os
import sys
import threading
import re
from os import path
from urllib.parse import urlparse, urljoin, ParseResult

import xmltodict
import yaml
from bs4 import BeautifulSoup
from flask import Flask, render_template, Response, send_from_directory, request
from flask.views import View
from flask.helpers import url_for, send_file, make_response
from flask_frozen import Freezer, walk_directory
from hashlib import md5
from yaml import FullLoader

from src.Feature import Feature
from src.dist import get_dist_pages
from src.github import assert_valid_git_hub_url
from src.navigation import process_video_nav, process_nav, get_current_url
from src.api import get_api_page
from src.encoder import DateAwareEncoder
from src.externals import process_nav_includes
from src.grammar import get_grammar
from src.markdown.makrdown import jinja_aware_markdown
from src.pages.MyFlatPages import MyFlatPages
from src.pdf import generate_pdf
from src.processors.processors import process_code_blocks
from src.processors.processors import set_replace_simple_code
from src.search import build_search_indices
from src.sitemap import generate_sitemap, generate_temporary_sitemap
from src.ktl_components import KTLComponentExtension

app = Flask(__name__, static_folder='_assets')
app.config.from_pyfile('mysettings.py')
app.jinja_env.trim_blocks = True
app.jinja_env.lstrip_blocks = True
pages = MyFlatPages(app)
freezer = Freezer(app)
ignore_stdlib = False
build_mode = False
build_contenteditable = False
build_check_links = True
build_errors = []
url_adapter = app.create_url_adapter(None)

root_folder = path.join(os.path.dirname(__file__))
data_folder = path.join(os.path.dirname(__file__), "data")

_nav_cache = None
_nav_lock = threading.RLock()

_cached_asset_version = {}

def get_asset_version(filename):
    if filename in _cached_asset_version:
        return _cached_asset_version[filename]

    filepath = (root_folder if  root_folder  else ".") + filename
    if filename and path.exists(filepath):
        with open(filepath, 'rb') as file:
            digest = md5(file.read()).hexdigest()
            _cached_asset_version[filename] = digest
            return digest
    return None

def get_site_data():
    data = {}
    for data_file in os.listdir(data_folder):
        if data_file.startswith('_'):
            continue
        if not data_file.endswith(".yml"):
            continue
        data_file_path = path.join(data_folder, data_file)
        with open(data_file_path, encoding="UTF-8") as stream:
            try:
                file_name_without_extension = data_file[:-4] if data_file.endswith(".yml") else data_file
                data[file_name_without_extension] = yaml.load(stream, Loader=FullLoader)
            except yaml.YAMLError as exc:
                sys.stderr.write('Cant parse data file ' + data_file + ': ')
                sys.stderr.write(str(exc))
                sys.exit(-1)
            except IOError as exc:
                sys.stderr.write('Cant read data file ' + data_file + ': ')
                sys.stderr.write(str(exc))
                sys.exit(-1)
    return data


site_data = get_site_data()


def get_nav():
    global _nav_cache
    global _nav_lock

    with _nav_lock:
        if _nav_cache is not None:
            nav = _nav_cache
        else:
            nav = get_nav_impl()

        nav = copy.deepcopy(nav)

        if build_mode:
            _nav_cache = copy.deepcopy(nav)

    # NOTE. This call depends on `request.path`, cannot cache
    process_nav(request.path, nav)
    return nav

def get_countries_size():
    def match_string(string):
        return re.search(r'\((.*?)\)', string.get("location")).group(1)
    matches = set(map(match_string, site_data['universities']))
    return len(matches)


def get_education_courses():
    return [{attr: x[attr] for attr in ["title", "location", "courses"]}
            for x in site_data['universities']]


def get_nav_impl():
    with open(path.join(data_folder, "_nav.yml")) as stream:
        nav = yaml.load(stream, Loader=FullLoader)
        nav = process_nav_includes(build_mode, nav)
        return nav


def get_kotlin_features():
    features_dir = path.join(os.path.dirname(__file__), "kotlin-features")
    features = []
    for feature_meta in yaml.load(open(path.join(features_dir, "kotlin-features.yml"))):
        file_path = path.join(features_dir, feature_meta['content_file'])
        with open(file_path, encoding='utf-8') as f:
            content = f.read()
            content = content.replace("\r\n", "\n")
            if file_path.endswith(".md"):
                html_content = BeautifulSoup(jinja_aware_markdown(content, pages), 'html.parser')
                content = process_code_blocks(html_content)
            features.append(Feature(content, feature_meta))
    return features


@app.context_processor
def add_year_to_context():
    return {
        'year': datetime.datetime.now().year
    }


app.jinja_env.add_extension(KTLComponentExtension)


@app.context_processor
def add_data_to_context():
    nav = get_nav()
    return {
        'nav': nav,
        'data': site_data,
        'site': {
            'pdf_url': app.config['PDF_URL'],
            'forum_url': app.config['FORUM_URL'],
            'site_github_url': app.config['SITE_GITHUB_URL'],
            'data': site_data,
            'text_using_gradle': app.config['TEXT_USING_GRADLE'],
            'code_baseurl': app.config['CODE_URL'],
            'contenteditable': build_contenteditable
        },
        'headerCurrentUrl': get_current_url(nav['subnav']['content']),
    }

@app.template_filter('get_domain')
def get_domain(url):
    return urlparse(url).netloc

app.jinja_env.globals['get_domain'] = get_domain


@app.template_filter('split_chunk')
def split_chunk(list, size):
    return [list[i:i+size] for i in range(len(list))[::size]]

app.jinja_env.globals['split_chunk'] = split_chunk


@app.template_filter('autoversion')
def autoversion_filter(filename):
    asset_version = get_asset_version(filename)
    if asset_version is None: return filename
    original = urlparse(filename)._asdict()
    original.update(query=original.get('query') + '&v=' + asset_version)
    return ParseResult(**original).geturl()

@app.route('/data/events.json')
def get_events():
    with open(path.join(data_folder, "events.xml"), encoding="UTF-8") as events_file:
        events = xmltodict.parse(events_file.read())['events']['event']
        return Response(json.dumps(events, cls=DateAwareEncoder), mimetype='application/json')


@app.route('/data/cities.json')
def get_cities():
    return Response(json.dumps(site_data['cities'], cls=DateAwareEncoder), mimetype='application/json')


@app.route('/data/kotlinconf.json')
def get_kotlinconf():
    return Response(json.dumps(site_data['kotlinconf'], cls=DateAwareEncoder), mimetype='application/json')


@app.route('/data/universities.json')
def get_universities():
    return Response(json.dumps(site_data['universities'], cls=DateAwareEncoder), mimetype='application/json')


@app.route('/data/user-groups.json')
def get_user_groups():
    return Response(json.dumps(site_data['user-groups'], cls=DateAwareEncoder), mimetype='application/json')


@app.route('/docs/reference/grammar.html')
def grammar():
    grammar = get_grammar(build_mode)
    if grammar is None:
        return "Grammar file not found", 404
    return render_template('pages/grammar.html', kotlinGrammar=grammar)


@app.route('/docs/videos.html')
def videos_page():
    return render_template('pages/videos.html', videos=process_video_nav(site_data['videos']))


@app.route('/docs/kotlin-reference.pdf')
def kotlin_reference_pdf():
    return send_file(path.join(root_folder, "assets", "kotlin-reference.pdf"))


@app.route('/docs/kotlin-docs.pdf')
def kotlin_docs_pdf():
    return send_file(path.join(root_folder, "assets", "kotlin-reference.pdf"))


@app.route('/community/')
def community_page():
    return render_template('pages/community.html')

@app.route('/user-groups/user-group-list.html')
def user_group_list():
    return render_template(
        'pages/user-groups/user-group-list.html',
        user_groups_data=site_data['user-groups'],
        number_of_groups=sum(map(lambda section: len(section['groups']), site_data['user-groups'])))


@app.route('/education/')
def education_page():
    return render_template(
        'pages/education/index.html',
        universities_count=len(site_data['universities']),
        countries_count=get_countries_size())

<<<<<<< HEAD
@app.route('/education/why-teach-kotlin.html')
def why_teach_page():
    return render_template('pages/education/why-teach-kotlin.html')
=======

@app.route('/education/courses.html')
def education_courses():
    return render_template('pages/education/courses.html', universities_data=get_education_courses())

>>>>>>> a9ede34d

@app.route('/')
def index_page():
    features = get_kotlin_features()
    return render_template('pages/index.html',
                           is_index_page=True,
                           features=features
                           )

def process_page(page_path):
    # get_nav() has side effect to copy and patch files from the `external` folder
    # under site folder. We need it for dev mode to make sure file is up-to-date
    # TODO: extract get_nav and implement the explicit way to avoid side-effects
    get_nav()

    page = pages.get_or_404(page_path)
    if 'redirect_path' in page.meta and page.meta['redirect_path'] is not None:
        page_path = page.meta['redirect_path']
        if page_path.startswith('https://') or page_path.startswith('http://'):
            return render_template('redirect.html', url=page_path)
        else:
            return render_template('redirect.html', url=url_for('page', page_path = page_path))

    if 'date' in page.meta and page['date'] is not None:
        page.meta['formatted_date'] = page.meta['date'].strftime('%d %B %Y')
        if page.meta['formatted_date'].startswith('0'):
            page.meta['formatted_date'] = page.meta['formatted_date'][1:]

    if 'github_edit_url' in page.meta:
        edit_on_github_url = page.meta['github_edit_url']
    else:
        edit_on_github_url = app.config['EDIT_ON_GITHUB_URL'] + app.config['FLATPAGES_ROOT'] + "/" + page_path + \
                             app.config['FLATPAGES_EXTENSION']

    assert_valid_git_hub_url(edit_on_github_url, page_path)

    template = page.meta["layout"] if 'layout' in page.meta else 'default.html'
    if not template.endswith(".html"):
        template += ".html"

    if build_check_links:
        validate_links_weak(page, page_path)

    return render_template(
        template,
        page=page,
        baseurl="",
        edit_on_github_url=edit_on_github_url,

    )


def validate_links_weak(page, page_path):
    for link in page.parsed_html.select('a'):
        if 'href' not in link.attrs:
            continue

        href = urlparse(urljoin('/' + page_path, link['href']))
        if href.scheme != '':
            continue

        endpoint, params = url_adapter.match(href.path, 'GET', query_args={})
        if endpoint != 'page' and endpoint != 'get_index_page':
            response = app.test_client().get(href.path)
            if response.status_code == 404:
                build_errors.append("Broken link: " + str(href.path) + " on page " + page_path)
            continue

        referenced_page = pages.get(params['page_path'])
        if referenced_page is None:
            build_errors.append("Broken link: " + str(href.path) + " on page " + page_path)
            continue

        if href.fragment == '':
            continue

        ids = []
        for x in referenced_page.parsed_html.select('h1,h2,h3,h4'):
            try:
                ids.append(x['id'])
            except KeyError:
                pass

        for x in referenced_page.parsed_html.select('a'):
            try:
                ids.append(x['name'])
            except KeyError:
                pass

        if href.fragment not in ids:
            build_errors.append("Bad anchor: " + str(href.fragment) + " on page " + page_path)

    if not build_mode and len(build_errors) > 0:
        errors_copy = []

        for item in build_errors:
            errors_copy.append(item)

        build_errors.clear()
        raise Exception("Validation errors " + str(len(errors_copy)) + ":\n\n" +
                        "\n".join(str(item) for item in errors_copy))


@freezer.register_generator
def page():
    for page in pages:
        yield {'page_path': page.path}


@app.route('/<path:page_path>.html')
def page(page_path):
    return process_page(page_path)


@app.route('/404.html')
def page_404():
    return render_template('pages/404.html')


@freezer.register_generator
def api_page():
    api_folder = path.join(root_folder, 'api')
    for root, dirs, files in os.walk(api_folder):
        for file in files:
            yield {'page_path': path.join(path.relpath(root, api_folder), file).replace(os.sep, '/')}


class RedirectTemplateView(View):
    def __init__(self, url):
        self.redirect_url = url

    def dispatch_request(self):
        return render_template('redirect.html', url=self.redirect_url)


def generate_redirect_pages():
    redirects_folder = path.join(root_folder, 'redirects')
    for root, dirs, files in os.walk(redirects_folder):
        for file in files:
            if not file.endswith(".yml"):
                continue

            redirects_file_path = path.join(redirects_folder, file)

            with open(redirects_file_path, encoding="UTF-8") as stream:
                try:
                    redirects = yaml.load(stream, Loader=FullLoader)

                    for entry in redirects:
                        url_to = entry["to"]
                        url_from = entry["from"]
                        url_list = url_from if isinstance(url_from, list) else [url_from]

                        for url in url_list:
                            app.add_url_rule(url, view_func=RedirectTemplateView.as_view(url, url=url_to))

                except yaml.YAMLError as exc:
                    sys.stderr.write('Cant parse data file ' + file + ': ')
                    sys.stderr.write(str(exc))
                    sys.exit(-1)
                except IOError as exc:
                    sys.stderr.write('Cant read data file ' + file + ': ')
                    sys.stderr.write(str(exc))
                    sys.exit(-1)


@app.errorhandler(404)
def page_not_found(e):
    return render_template('pages/404.html'), 404


app.register_error_handler(404, page_not_found)

@app.route('/api/<path:page_path>')
def api_page(page_path):
    path_other, ext = path.splitext(page_path)
    if ext == '.html':
        return process_api_page(page_path[:-5])
    elif path.basename(page_path) == "package-list" or ext:
        return respond_with_package_list(page_path)
    elif not page_path.endswith('/'):
        page_path += '/'
    return process_api_page(page_path + 'index')


def process_api_page(page_path):
    return render_template(
        'api.html',
        page=get_api_page(build_mode, page_path)
    )


def respond_with_package_list(page_path):
    file_path = path.join(root_folder, 'api', page_path)
    if not path.exists(file_path):
        return make_response(path.basename(page_path) + " not found", 404)
    return send_file(file_path, mimetype="text/plain")


@app.route('/assets/<path:path>')
def asset(path):
    return send_from_directory('assets', path)


@app.route('/assets/images/tutorials/<path:filename>')
def tutorial_img(filename):
    return send_from_directory(path.join('assets', 'images', 'tutorials'), filename)


@freezer.register_generator
def asset():
    for filename in walk_directory(path.join(root_folder, "assets")):
        yield {'path': filename}


@app.route('/<path:page_path>')
def get_index_page(page_path):
    """
    Handle requests which urls don't end with '.html' (for example, '/doc/')

    We don't need any generator here, because such urls are equivalent to the same urls
    with 'index.html' at the end.

    :param page_path: str
    :return: str
    """
    if not page_path.endswith('/'):
        page_path += '/'
    return process_page(page_path + 'index')


generate_redirect_pages()

@app.after_request
def add_header(request):
    request.headers["Cache-Control"] = "no-cache, no-store, must-revalidate"
    request.headers["Pragma"] = "no-cache"
    request.headers["Expires"] = "0"
    request.headers['Cache-Control'] = 'public, max-age=0'
    return request


if __name__ == '__main__':
    print("\n\n\nRunning new KotlinWebSite generator/dev-mode:\n")

    argv_copy = []
    for arg in sys.argv:
        print("arg: " + arg)

        if arg == "--ignore-stdlib":
            ignore_stdlib = True
        elif arg == "--no-check-links":
            build_check_links = False
        elif arg == "--editable":
            build_contenteditable = True
        else:
            argv_copy.append(arg)

    print("\n\n")
    print("ignore_stdlib: " + str(ignore_stdlib))
    print("build_check_links: " + str(build_check_links))
    print("build_contenteditable: " + str(build_contenteditable))
    print("\n\n")

    set_replace_simple_code(build_contenteditable)

    with (open(path.join(root_folder, "_nav-mapped.yml"), 'w')) as output:
        yaml.dump(get_nav_impl(), output)

    if len(argv_copy) > 1:
        if argv_copy[1] == "build":
            build_mode = True

            urls = freezer.freeze()
            if len(build_errors) > 0:
                for error in build_errors:
                    sys.stderr.write(error + '\n')
                sys.exit(-1)

        elif argv_copy[1] == "sitemap":
            generate_sitemap(get_dist_pages())
            # temporary sitemap
            generate_temporary_sitemap()
        elif argv_copy[1] == "index":
            build_search_indices(get_dist_pages())
        elif argv_copy[1] == "reference-pdf":
            generate_pdf("kotlin-docs.pdf", site_data)
        else:
            print("Unknown argument: " + argv_copy[1])
            sys.exit(1)
    else:
        app.run(host="0.0.0.0", debug=True, threaded=True, **{"extra_files": {
            '/src/data/_nav.yml',
            *glob.glob("/src/pages-includes/**/*", recursive=True),
        }})<|MERGE_RESOLUTION|>--- conflicted
+++ resolved
@@ -259,7 +259,6 @@
         user_groups_data=site_data['user-groups'],
         number_of_groups=sum(map(lambda section: len(section['groups']), site_data['user-groups'])))
 
-
 @app.route('/education/')
 def education_page():
     return render_template(
@@ -267,17 +266,15 @@
         universities_count=len(site_data['universities']),
         countries_count=get_countries_size())
 
-<<<<<<< HEAD
 @app.route('/education/why-teach-kotlin.html')
 def why_teach_page():
     return render_template('pages/education/why-teach-kotlin.html')
-=======
+
 
 @app.route('/education/courses.html')
 def education_courses():
     return render_template('pages/education/courses.html', universities_data=get_education_courses())
 
->>>>>>> a9ede34d
 
 @app.route('/')
 def index_page():
